#!/bin/bash

# Utility functions for Oracle Instance Creator scripts
# Common functions for logging, error handling, and validation

set -euo pipefail

# Colors for logging (if terminal supports it)
if [[ -t 1 ]] && command -v tput >/dev/null 2>&1; then
    RED=$(tput setaf 1)
    GREEN=$(tput setaf 2)
    YELLOW=$(tput setaf 3)
    BLUE=$(tput setaf 4)
    BOLD=$(tput bold)
    RESET=$(tput sgr0)
else
    RED=""
    GREEN=""
    YELLOW=""
    BLUE=""
    BOLD=""
    RESET=""
fi

# Logging functions with colors for clear output and optional JSON format
# Set LOG_FORMAT=json to enable structured logging

log_json() {
    local level="$1"
    local message="$2"
    local context="${3:-}"
    
    local timestamp
    timestamp=$(date -u '+%Y-%m-%dT%H:%M:%S.%3NZ')
    
    if [[ -n "$context" ]]; then
        echo "{\"timestamp\":\"$timestamp\",\"level\":\"$level\",\"message\":\"$message\",\"context\":$context}" >&2
    else
        echo "{\"timestamp\":\"$timestamp\",\"level\":\"$level\",\"message\":\"$message\"}" >&2
    fi
}

log_info() {
    if [[ "${LOG_FORMAT:-}" == "json" ]]; then
        log_json "info" "$*"
    else
        echo "${BLUE}[INFO]${RESET} $*" >&2
    fi
}

log_success() {
    if [[ "${LOG_FORMAT:-}" == "json" ]]; then
        log_json "success" "$*"
    else
        echo "${GREEN}[SUCCESS]${RESET} $*" >&2
    fi
}

log_warning() {
    if [[ "${LOG_FORMAT:-}" == "json" ]]; then
        log_json "warning" "$*"
    else
        echo "${YELLOW}[WARNING]${RESET} $*" >&2
    fi
}

log_error() {
    if [[ "${LOG_FORMAT:-}" == "json" ]]; then
        log_json "error" "$*"
    else
        echo "${RED}[ERROR]${RESET} $*" >&2
    fi
}

log_debug() {
    if [[ "${DEBUG:-}" == "true" ]]; then
        if [[ "${LOG_FORMAT:-}" == "json" ]]; then
            log_json "debug" "$*"
        else
            echo "${BOLD}[DEBUG]${RESET} $*" >&2
        fi
    fi
}

# Enhanced logging with context (useful for structured logging)
# Parameters: level, message, optional JSON context object
log_with_context() {
    local level="$1"
    local message="$2"
    local context="${3:-}"
    
    if [[ "${LOG_FORMAT:-}" == "json" ]]; then
        log_json "$level" "$message" "$context"
    else
        # For text format, just log normally (context ignored)
        case "$level" in
            "info") log_info "$message" ;;
            "success") log_success "$message" ;;
            "warning") log_warning "$message" ;;
            "error") log_error "$message" ;;
            "debug") log_debug "$message" ;;
            *) echo "[$level] $message" >&2 ;;
        esac
    fi
}

# Timing functions for performance monitoring
<<<<<<< HEAD
# Use simple variables instead of associative arrays for macOS compatibility

start_timer() {
    local timer_name="$1"
    local var_name="TIMER_START_${timer_name}"
    eval "${var_name}=$(date +%s.%N)"
=======
# Note: Using bash 4+ associative arrays if available, otherwise simple variables
if [[ ${BASH_VERSION%%.*} -ge 4 ]]; then
    declare -A TIMER_START_TIMES
else
    # Fallback for older bash versions - use simple timer variable
    TIMER_START_TIME=""
fi

start_timer() {
    local timer_name="$1"
    if [[ ${BASH_VERSION%%.*} -ge 4 ]]; then
        TIMER_START_TIMES[$timer_name]=$(date +%s.%N)
    else
        # Fallback - only support one timer at a time
        TIMER_START_TIME=$(date +%s.%N)
    fi
>>>>>>> d9fd5e05
    log_debug "Started timer: $timer_name"
}

log_elapsed() {
    local timer_name="$1"
<<<<<<< HEAD
    local var_name="TIMER_START_${timer_name}"
    local start_time="${!var_name:-}"
=======
    local start_time=""
    
    if [[ ${BASH_VERSION%%.*} -ge 4 ]]; then
        start_time="${TIMER_START_TIMES[$timer_name]:-}"
        if [[ -n "$start_time" ]]; then
            unset TIMER_START_TIMES[$timer_name]
        fi
    else
        # Fallback - use single timer
        start_time="$TIMER_START_TIME"
        TIMER_START_TIME=""
    fi
>>>>>>> d9fd5e05
    
    if [[ -n "$start_time" ]]; then
        local end_time=$(date +%s.%N)
        local elapsed=$(echo "$end_time - $start_time" | bc -l 2>/dev/null || echo "0")
        log_info "Timer '$timer_name' elapsed: ${elapsed}s"
<<<<<<< HEAD
        unset "$var_name"
=======
>>>>>>> d9fd5e05
    else
        log_warning "Timer '$timer_name' was not started"
    fi
}

# Error handling
die() {
    log_error "$*"
    exit 1
}

# Environment variable validation
require_env_var() {
    local var_name="$1"
    local var_value="${!var_name:-}"
    
    if [[ -z "$var_value" ]]; then
        die "Required environment variable $var_name is not set"
    fi
}

# Validate environment variable with default
get_env_var_or_default() {
    local var_name="$1"
    local default_value="$2"
    local var_value="${!var_name:-$default_value}"
    
    echo "$var_value"
}

# OCI CLI command wrapper for data extraction (no debug pollution)
oci_cmd_data() {
    local cmd=("$@")
    local output
    local status
    
    log_debug "Executing OCI data command: oci ${cmd[*]}"
    
    set +e
    output=$(oci --no-retry --connection-timeout 5 --read-timeout 15 "${cmd[@]}" 2>&1)
    status=$?
    set -e
    
    if [[ $status -ne 0 ]]; then
        log_error "OCI data command failed with status $status"
        log_error "Command: ${cmd[*]}"
        log_error "Output: $output"
        return $status
    fi
    
    echo "$output"
}

# Redact sensitive parameters from command arrays for secure logging
#
# This function processes OCI CLI command arguments and masks sensitive
# information before logging. Essential for debug mode security to prevent
# credential exposure in logs.
#
# Parameters:
#   cmd   Array of command arguments to process
# Returns:
#   Space-separated string with sensitive data redacted
#
# Redaction Rules:
# - OCIDs: Show first and last 4 characters (ocid1234...5678)
# - SSH keys: Replace with [SSH_KEY_REDACTED]
# - Private keys: Replace with [PRIVATE_KEY_REDACTED]
# - Auth parameters: Replace values with [REDACTED]
#
# This prevents credential leakage while maintaining debug visibility.
redact_sensitive_params() {
    local cmd=("$@")
    local redacted_cmd=()
    local i=0
    
    while [[ $i -lt ${#cmd[@]} ]]; do
        local param="${cmd[$i]}"
        
        # Check if this is a parameter that might contain sensitive data
        if [[ "$param" == "--auth" || "$param" == "--private-key" || "$param" == "--key-file" ]]; then
            redacted_cmd+=("$param")
            ((i++))
            if [[ $i -lt ${#cmd[@]} ]]; then
                redacted_cmd+=("[REDACTED]")
                ((i++))
            fi
        elif [[ "$param" =~ ^ocid1\. ]]; then
            # Redact OCIDs by showing only first and last 4 characters
            local ocid_length=${#param}
            if [[ $ocid_length -gt 8 ]]; then
                local redacted_ocid="${param:0:4}...${param: -4}"
                redacted_cmd+=("$redacted_ocid")
            else
                redacted_cmd+=("[REDACTED]")
            fi
            ((i++))
        elif [[ "$param" =~ (BEGIN|END).*PRIVATE.*KEY ]]; then
            # Redact private key content
            redacted_cmd+=("[PRIVATE_KEY_REDACTED]")
            ((i++))
        elif [[ "$param" =~ --metadata.*ssh-authorized-keys || "$param" =~ ssh-rsa || "$param" =~ ssh-ed25519 ]]; then
            # Redact SSH keys
            redacted_cmd+=("[SSH_KEY_REDACTED]")
            ((i++))
        else
            redacted_cmd+=("$param")
            ((i++))
        fi
    done
    
    echo "${redacted_cmd[*]}"
}

# OCI CLI command wrapper with debug support (for troubleshooting)
oci_cmd_debug() {
    local cmd=("$@")
    local output
    local status
    local oci_args=()
    
    # Add debug flag if DEBUG is enabled
    if [[ "${DEBUG:-}" == "true" ]]; then
        oci_args+=("--debug")
    fi
    
    # Add no-retry flag for performance optimization
    # Disables exponential backoff retry logic since we handle errors gracefully
    oci_args+=("--no-retry")
    
    # Add timeout flags for faster failure on network issues
    # Connection timeout: 5s (down from 10s default)
    # Read timeout: 15s (down from 60s default) 
    oci_args+=("--connection-timeout" "5")
    oci_args+=("--read-timeout" "15")
    
    # Create redacted command for secure logging
    local redacted_cmd_str
    redacted_cmd_str=$(redact_sensitive_params "${cmd[@]}")
    log_debug "Executing OCI debug command: oci ${oci_args[*]} $redacted_cmd_str"
    
    set +e
    output=$(oci "${oci_args[@]}" "${cmd[@]}" 2>&1)
    status=$?
    set -e
    
    if [[ $status -ne 0 ]]; then
        log_error "OCI debug command failed with status $status"
        log_error "Command: ${cmd[*]}"
        log_error "Output: $output"
    fi
    
    echo "$output"
    return $status
}

# Intelligent OCI CLI command wrapper - uses appropriate mode
oci_cmd() {
    local cmd=("$@")
    
    # Check if this is a data extraction command (contains --query or --raw-output)
    local is_data_query=false
    for arg in "${cmd[@]}"; do
        if [[ "$arg" == "--query" || "$arg" == "--raw-output" ]]; then
            is_data_query=true
            break
        fi
    done
    
    # Use data mode for queries to avoid debug pollution, debug mode for actions
    if [[ "$is_data_query" == "true" ]]; then
        oci_cmd_data "${cmd[@]}"
    else
        oci_cmd_debug "${cmd[@]}"
    fi
}

# Check if OCI CLI is available
check_oci_cli() {
    if ! command -v oci >/dev/null 2>&1; then
        die "OCI CLI is not installed or not in PATH"
    fi
    
    log_debug "OCI CLI found: $(which oci)"
}

# Check if jq is available for JSON parsing
has_jq() {
    command -v jq >/dev/null 2>&1
}

# Extract and validate instance OCID from OCI CLI JSON output
#
# Uses jq for robust JSON parsing when available, falls back to regex.
# Validates the extracted OCID format before returning to prevent downstream errors.
#
# Parameters:
#   $1: output - JSON output from OCI CLI command
# Returns:
#   0: Valid OCID found and printed to stdout
#   1: No valid OCID found (prints empty string)
extract_instance_ocid() {
    local output="$1"
    local instance_id=""
    
    # Try jq first for robust JSON parsing
    if has_jq; then
        log_debug "Using jq for JSON parsing to extract instance OCID"
        instance_id=$(echo "$output" | jq -r '.data.id // empty' 2>/dev/null)
        
        # If jq didn't find the OCID, try alternative JSON paths
        if [[ -z "$instance_id" ]]; then
            instance_id=$(echo "$output" | jq -r '.id // .data."instance-id" // empty' 2>/dev/null)
        fi
    fi
    
    # Fallback to regex if jq is not available or didn't find the OCID
    if [[ -z "$instance_id" ]]; then
        log_debug "Using regex fallback to extract instance OCID"
        instance_id=$(echo "$output" | grep -o 'ocid1\.instance[^"]*' | head -1)
    fi
    
    # Validate the extracted OCID format before returning
    if [[ -n "$instance_id" ]]; then
        if is_valid_ocid "$instance_id"; then
            log_debug "Successfully extracted and validated instance OCID: ${instance_id:0:12}...${instance_id: -8}"
            echo "$instance_id"
        else
            log_warning "Extracted string '$instance_id' does not pass OCID format validation"
            echo ""
            return 1
        fi
    else
        log_debug "No instance OCID found in output"
        echo ""
    fi
}

# Classify OCI CLI error output into actionable categories
#
# ALGORITHM: Hierarchical Error Pattern Recognition and Classification
#
# This function implements a sophisticated error analysis system using pattern
# matching to categorize Oracle Cloud errors into actionable response strategies.
# The classification directly drives multi-AD retry logic and workflow outcomes.
#
# ALGORITHM DESIGN PRINCIPLES:
# 1. Specificity Priority: Most specific patterns checked first to prevent misclassification
# 2. Case-Insensitive Matching: Handles Oracle's inconsistent error formatting  
# 3. Multiple Pattern Support: Each category matches various Oracle error formats
# 4. Early Termination: Returns immediately on first match for performance
# 5. Defensive Default: Unknown errors classified as UNKNOWN rather than assumption
#
# CLASSIFICATION HIERARCHY (in order of evaluation):
# ```
# LIMIT_EXCEEDED     → Special case requiring instance verification
#   ↓
# RATE_LIMIT         → Throttling, treat as capacity constraint
#   ↓  
# CAPACITY           → Expected free tier limitation
#   ↓
# INTERNAL_ERROR     → Temporary Oracle service issues
#   ↓
# DUPLICATE          → Instance exists (success condition)
#   ↓
# AUTH               → Credential/permission failures (terminal)
#   ↓
# CONFIG             → Parameter/resource errors (terminal)
#   ↓
# NETWORK            → Connectivity issues (retriable)
#   ↓
# UNKNOWN            → Unrecognized patterns (terminal, requires investigation)
# ```
#
# PATTERN MATCHING STRATEGY:
# - Uses grep -qi for case-insensitive, efficient string matching
# - Multiple patterns per category (OR logic within categories)
# - JSON-aware patterns: Handles both text and JSON error responses
# - HTTP status codes: Recognizes 429, 502, etc. for network issues
#
# PERFORMANCE CONSIDERATIONS:
# - Early termination on first match reduces evaluation overhead
# - Simple grep-based matching faster than complex regex
# - Debug logging only in debug mode to minimize I/O
# - Single-pass evaluation through hierarchical checks
#
# Parameters:
#   error_output  Raw error text from OCI CLI
# Returns:
#   Error classification string
#
# Classifications:
# - LIMIT_EXCEEDED: Oracle limit errors (special verification needed)
# - RATE_LIMIT: Too many requests, throttling
# - CAPACITY: No host capacity, service limits (expected for free tier)
# - INTERNAL_ERROR: Gateway errors, temporary Oracle issues
# - DUPLICATE: Instance already exists (success condition)
# - AUTH: Authentication/authorization failures
# - CONFIG: Invalid parameters, missing resources
# - NETWORK: Connectivity, timeout issues  
# - UNKNOWN: Unrecognized error patterns
#
# Pattern ordering is critical - more specific patterns checked first.
get_error_type() {
    local error_output="$1"
    
    # Check for limit exceeded errors first (more specific than general service limit)
    if echo "$error_output" | grep -qi "limitexceeded\|\"code\".*\"LimitExceeded\""; then
        log_debug "Detected LIMIT_EXCEEDED error pattern in: $error_output"
        echo "LIMIT_EXCEEDED"
    # Check for rate limiting (treat as capacity issue)
    elif echo "$error_output" | grep -qi "too.*many.*requests\|rate.*limit\|throttle\|429\|TooManyRequests\|\"code\".*\"TooManyRequests\"\|\"status\".*429\|'status':.*429\|'code':.*'TooManyRequests'"; then
        log_debug "Detected RATE_LIMIT error pattern in: $error_output"
        echo "RATE_LIMIT"
    # Check for capacity-related errors (more general patterns)
    elif echo "$error_output" | grep -qi "capacity\|host capacity\|out of capacity\|service limit\|quota exceeded\|resource unavailable\|insufficient capacity"; then
        log_debug "Detected CAPACITY error pattern in: $error_output"
        echo "CAPACITY"
    # Check for internal/gateway errors (retry-able)
    elif echo "$error_output" | grep -qi "internal.*error\|internalerror\|\"code\".*\"InternalError\"\|bad.*gateway\|502\|\"status\".*502"; then
        log_debug "Detected INTERNAL/GATEWAY error pattern in: $error_output"
        echo "INTERNAL_ERROR"
    # Check for duplicate instances
    elif echo "$error_output" | grep -qi "display name already exists\|instance.*already exists\|duplicate.*name"; then
        log_debug "Detected DUPLICATE error pattern in: $error_output"
        echo "DUPLICATE"
    # Check for authentication/authorization errors
    elif echo "$error_output" | grep -qi "authentication\|authorization\|unauthorized\|forbidden\|401\|403"; then
        log_debug "Detected AUTH error pattern in: $error_output"
        echo "AUTH"
    # Check for network/connectivity errors
    elif echo "$error_output" | grep -qi "network\|timeout\|connection\|unreachable\|dns"; then
        log_debug "Detected NETWORK error pattern in: $error_output"
        echo "NETWORK"
    # Check for configuration errors
    elif echo "$error_output" | grep -qi "not found\|invalid.*id\|does not exist\|bad.*request\|400\|parameter"; then
        log_debug "Detected CONFIG error pattern in: $error_output"
        echo "CONFIG"
    else
        log_debug "No specific error pattern matched in: $error_output"
        echo "UNKNOWN"
    fi
}

# Retry function with exponential backoff
retry_with_backoff() {
    local max_attempts="$1"
    local delay="$2"
    shift 2
    local cmd=("$@")
    
    local attempt=1
    while [[ $attempt -le $max_attempts ]]; do
        log_info "Attempt $attempt/$max_attempts: ${cmd[*]}"
        
        if "${cmd[@]}"; then
            return 0
        fi
        
        if [[ $attempt -lt $max_attempts ]]; then
            log_warning "Command failed, retrying in ${delay}s..."
            sleep "$delay"
            delay=$((delay * 2))  # Exponential backoff
        fi
        
        ((attempt++))
    done
    
    log_error "Command failed after $max_attempts attempts"
    return 1
}

# URL encoding/decoding functions for proxy credentials
url_encode() {
    local string="$1"
    local encoded=""
    local i
    
    for ((i = 0; i < ${#string}; i++)); do
        local char="${string:$i:1}"
        case "$char" in
            [a-zA-Z0-9._~-]) encoded+="$char" ;;
            *) 
                # Convert character to hex
                printf -v encoded "%s%%%02X" "$encoded" "'$char"
                ;;
        esac
    done
    
    echo "$encoded"
}

url_decode() {
    local string="$1"
    printf '%b\n' "${string//%/\\x}"
}

# Parse and configure proxy from OCI_PROXY_URL environment variable
# Supports both IPv4 and IPv6 addresses with URL encoding
parse_and_configure_proxy() {
    local validate_only="${1:-false}"
    
    if [[ -z "${OCI_PROXY_URL:-}" ]]; then
        log_debug "No OCI_PROXY_URL provided - proxy will not be used"
        return 0
    fi
    
    # Check if proxy is already configured (avoid redundant setup)
    if [[ "${validate_only}" == "false" ]] && [[ -n "${HTTP_PROXY:-}" ]]; then
        log_debug "Proxy already configured - skipping setup"
        return 0
    fi
    
    log_info "Processing OCI_PROXY_URL configuration..."
    
    local proxy_user proxy_pass proxy_host proxy_port is_ipv6=false
    
    # Check for IPv6 format first (contains brackets)
    if [[ "$OCI_PROXY_URL" == *"@["*"]:"* ]]; then
        log_debug "Detected IPv6 proxy format"
        is_ipv6=true
        # Extract IPv6 components manually
        local user_pass="${OCI_PROXY_URL%@\[*}"
        local rest="${OCI_PROXY_URL#*@\[}"
        proxy_host="${rest%\]:*}"
        proxy_port="${rest##*\]:}"
        proxy_user="${user_pass%:*}"
        proxy_pass="${user_pass##*:}"
        
        # Validate IPv6 format
        if [[ -z "$proxy_user" || -z "$proxy_pass" || -z "$proxy_host" || ! "$proxy_port" =~ ^[0-9]+$ ]]; then
            log_error "Invalid IPv6 proxy format. Expected: USER:PASS@[HOST]:PORT"
            log_error "Example: myuser:mypass@[::1]:3128"
            die "Invalid IPv6 proxy configuration"
        fi
    else
        # Try IPv4 format
        local ipv4_pattern="^([^:]+):([^@]+)@([^:]+):([0-9]+)$"
        if [[ "$OCI_PROXY_URL" =~ $ipv4_pattern ]]; then
            proxy_user="${BASH_REMATCH[1]}"
            proxy_pass="${BASH_REMATCH[2]}"
            proxy_host="${BASH_REMATCH[3]}"
            proxy_port="${BASH_REMATCH[4]}"
            log_debug "Detected IPv4 proxy format"
        else
            log_error "Invalid OCI_PROXY_URL format. Expected formats:"
            log_error "  IPv4: USER:PASS@HOST:PORT"
            log_error "  IPv6: USER:PASS@[HOST]:PORT"
            log_error "Examples:"
            log_error "  myuser:mypass@proxy.example.com:3128"
            log_error "  myuser:mypass@192.168.1.100:3128"
            log_error "  myuser:mypass@[::1]:3128"
            die "Invalid proxy configuration - check OCI_PROXY_URL format"
        fi
    fi
    
    # Decode URL-encoded credentials
    proxy_user=$(url_decode "$proxy_user")
    proxy_pass=$(url_decode "$proxy_pass")
    
    # Validate components
    if [[ -z "$proxy_user" || -z "$proxy_pass" ]]; then
        die "Proxy user and password cannot be empty"
    fi
    
    if [[ -z "$proxy_host" ]]; then
        die "Proxy host cannot be empty"
    fi
    
    # Validate port range
    if [[ $proxy_port -lt 1 || $proxy_port -gt 65535 ]]; then
        die "Proxy port must be between 1 and 65535, got: $proxy_port"
    fi
    
    # If validation only, we're done
    if [[ "${validate_only}" == "true" ]]; then
        log_success "Proxy configuration validation passed: ${proxy_host}:${proxy_port}"
        return 0
    fi
    
    # Re-encode credentials to handle special characters in final URL
    local encoded_user=$(url_encode "$proxy_user")
    local encoded_pass=$(url_encode "$proxy_pass")
    
    # Construct proxy URL with authentication and proper IPv6 bracketing
    local proxy_url
    if [[ "$is_ipv6" == "true" ]]; then
        proxy_url="http://${encoded_user}:${encoded_pass}@[${proxy_host}]:${proxy_port}/"
        log_debug "Constructed IPv6 proxy URL with brackets: [${proxy_host}]:${proxy_port}"
    else
        proxy_url="http://${encoded_user}:${encoded_pass}@${proxy_host}:${proxy_port}/"
        log_debug "Constructed IPv4 proxy URL: ${proxy_host}:${proxy_port}"
    fi
    
    # Set both uppercase and lowercase versions for maximum compatibility
    export HTTP_PROXY="${proxy_url}"
    export HTTPS_PROXY="${proxy_url}"
    export http_proxy="${proxy_url}"
    export https_proxy="${proxy_url}"
    
    log_debug "Proxy configured for ${proxy_host}:${proxy_port} with authentication (credentials not logged)"
    log_success "Proxy configuration applied successfully"
}

# Validate OCID format
is_valid_ocid() {
    local ocid="$1"
    if [[ "$ocid" =~ ^ocid1\.[a-z0-9]+\.[a-z0-9-]*\.[a-z0-9-]*\..+ ]]; then
        return 0
    else
        return 1
    fi
}

# Validate configuration values don't contain spaces
validate_no_spaces() {
    local var_name="$1"
    local var_value="$2"
    
    if [[ "$var_value" =~ [[:space:]] ]]; then
        log_error "Configuration variable $var_name contains spaces: '$var_value'"
        log_error "Spaces in configuration values can cause command parsing issues"
        return 1
    fi
    return 0
}

# Validate boot volume size constraints
validate_boot_volume_size() {
    local size="$1"
    
    # Check if it's a number
    if ! [[ "$size" =~ ^[0-9]+$ ]]; then
        log_error "Boot volume size must be a number: $size"
        return 1
    fi
    
    # Check minimum size (Oracle requirement)
    if [[ "$size" -lt 50 ]]; then
        log_error "Boot volume size must be at least 50GB: $size"
        return 1
    fi
    
    # Check reasonable maximum (10TB)
    if [[ "$size" -gt 10000 ]]; then
        log_warning "Boot volume size seems very large: ${size}GB"
    fi
    
    return 0
}

# Validate availability domain format
validate_availability_domain() {
    local ad_list="$1"
    
    # Check for empty input
    if [[ -z "$ad_list" ]]; then
        log_error "Availability domain cannot be empty"
        return 1
    fi
    
    # Use a simple loop to split by comma
    local temp_list="$ad_list"
    
    # Process each AD separated by comma
    while [[ "$temp_list" == *","* ]]; do
        # Extract first AD
        local ad="${temp_list%%,*}"
        # Remove leading/trailing spaces
        ad=$(echo "$ad" | sed 's/^[[:space:]]*//;s/[[:space:]]*$//')
        
        # Validate this AD
        if [[ -n "$ad" ]] && ! [[ "$ad" =~ ^[a-zA-Z0-9-]+:[A-Z0-9-]+-[A-Z]+-[0-9]+-AD-[0-9]+$ ]]; then
            log_error "Invalid availability domain format: $ad"
            log_error "Expected format: tenancy_prefix:REGION-AD-N (e.g., 'fgaj:AP-SINGAPORE-1-AD-1')"
            return 1
        fi
        
        # Remove processed AD from temp_list
        temp_list="${temp_list#*,}"
    done
    
    # Process the last (or only) AD
    if [[ -n "$temp_list" ]]; then
        local ad=$(echo "$temp_list" | sed 's/^[[:space:]]*//;s/[[:space:]]*$//')
        if ! [[ "$ad" =~ ^[a-zA-Z0-9-]+:[A-Z0-9-]+-[A-Z]+-[0-9]+-AD-[0-9]+$ ]]; then
            log_error "Invalid availability domain format: $ad"
            log_error "Expected format: tenancy_prefix:REGION-AD-N (e.g., 'fgaj:AP-SINGAPORE-1-AD-1')"
            return 1
        fi
    fi
    
    return 0
}

# Validate all configuration values for common issues
validate_configuration() {
    local validation_failed=false
    
    log_info "Validating configuration values..."
    
    # Validate required variables don't have spaces
    # NOTE: OPERATING_SYSTEM excluded because "Oracle Linux" is valid and properly quoted
    local vars_to_check=(
        "OCI_TENANCY_OCID:${OCI_TENANCY_OCID:-}"
        "OCI_USER_OCID:${OCI_USER_OCID:-}"
        "OCI_REGION:${OCI_REGION:-}"
        "OCI_AD:${OCI_AD:-}"
        "OCI_SHAPE:${OCI_SHAPE:-}"
        "INSTANCE_DISPLAY_NAME:${INSTANCE_DISPLAY_NAME:-}"
        "OCI_SUBNET_ID:${OCI_SUBNET_ID:-}"
        "OS_VERSION:${OS_VERSION:-}"
        "BOOT_VOLUME_SIZE:${BOOT_VOLUME_SIZE:-}"
        "RECOVERY_ACTION:${RECOVERY_ACTION:-}"
        "LEGACY_IMDS_ENDPOINTS:${LEGACY_IMDS_ENDPOINTS:-}"
        "RETRY_WAIT_TIME:${RETRY_WAIT_TIME:-}"
        "OCI_IMAGE_ID:${OCI_IMAGE_ID:-}"
        "OCI_KEY_FINGERPRINT:${OCI_KEY_FINGERPRINT:-}"
        "TELEGRAM_TOKEN:${TELEGRAM_TOKEN:-}"
        "TELEGRAM_USER_ID:${TELEGRAM_USER_ID:-}"
    )
    
    for var_def in "${vars_to_check[@]}"; do
        IFS=':' read -r var_name var_value <<< "$var_def"
        if [[ -n "$var_value" ]]; then
            if ! validate_no_spaces "$var_name" "$var_value"; then
                validation_failed=true
            fi
        fi
    done
    
    # Validate boot volume size if set
    if [[ -n "${BOOT_VOLUME_SIZE:-}" ]]; then
        if ! validate_boot_volume_size "$BOOT_VOLUME_SIZE"; then
            validation_failed=true
        fi
    fi
    
    # Validate boolean values
    local boolean_vars=(
        "LEGACY_IMDS_ENDPOINTS:${LEGACY_IMDS_ENDPOINTS:-}"
        "DEBUG:${DEBUG:-}"
        "ENABLE_NOTIFICATIONS:${ENABLE_NOTIFICATIONS:-}"
        "CHECK_EXISTING_INSTANCE:${CHECK_EXISTING_INSTANCE:-}"
    )
    
    for var_def in "${boolean_vars[@]}"; do
        IFS=':' read -r var_name var_value <<< "$var_def"
        if [[ -n "$var_value" ]]; then
            if [[ "$var_value" != "true" && "$var_value" != "false" ]]; then
                log_error "Boolean configuration variable $var_name must be 'true' or 'false': $var_value"
                validation_failed=true
            fi
        fi
    done
    
    # Validate numeric values
    if [[ -n "${RETRY_WAIT_TIME:-}" ]]; then
        if ! [[ "$RETRY_WAIT_TIME" =~ ^[0-9]+$ ]]; then
            log_error "RETRY_WAIT_TIME must be a positive integer: $RETRY_WAIT_TIME"
            validation_failed=true
        fi
    fi
    
    # Validate recovery action value
    if [[ -n "${RECOVERY_ACTION:-}" ]]; then
        if [[ "$RECOVERY_ACTION" != "RESTORE_INSTANCE" && "$RECOVERY_ACTION" != "STOP_INSTANCE" ]]; then
            log_error "RECOVERY_ACTION must be 'RESTORE_INSTANCE' or 'STOP_INSTANCE': $RECOVERY_ACTION"
            validation_failed=true
        fi
    fi
    
    # Validate availability domain format
    if [[ -n "${OCI_AD:-}" ]]; then
        if ! validate_availability_domain "$OCI_AD"; then
            validation_failed=true
        fi
    fi
    
    # Validate OCIDs if present
    local ocid_vars=(
        "OCI_TENANCY_OCID:${OCI_TENANCY_OCID:-}"
        "OCI_USER_OCID:${OCI_USER_OCID:-}"
        "OCI_COMPARTMENT_ID:${OCI_COMPARTMENT_ID:-}"
        "OCI_SUBNET_ID:${OCI_SUBNET_ID:-}"
        "OCI_IMAGE_ID:${OCI_IMAGE_ID:-}"
    )
    
    for ocid_def in "${ocid_vars[@]}"; do
        IFS=':' read -r var_name var_value <<< "$ocid_def"
        if [[ -n "$var_value" ]]; then
            if ! is_valid_ocid "$var_value"; then
                log_error "Invalid OCID format for $var_name: $var_value"
                validation_failed=true
            fi
        fi
    done
    
    if [[ "$validation_failed" == true ]]; then
        log_error "Configuration validation failed"
        return 1
    fi
    
    log_success "Configuration validation passed"
    return 0
}

# Performance metrics logging for multi-AD optimization
log_performance_metric() {
    local metric_type="$1"
    local ad_name="$2"
    local attempt_number="$3"
    local total_attempts="$4"
    local additional_info="${5:-}"
    
    local timestamp=$(date '+%Y-%m-%d %H:%M:%S')
    local metric_line="[$timestamp] $metric_type: AD=$ad_name, Attempt=$attempt_number/$total_attempts"
    
    if [[ -n "$additional_info" ]]; then
        metric_line="$metric_line, Info=$additional_info"
    fi
    
    # Log to both debug output and a performance metrics comment for future analysis
    log_debug "PERF_METRIC: $metric_line"
    
    # In a production environment, these could be sent to monitoring systems
    case "$metric_type" in
        "AD_SUCCESS")
            log_info "Performance: Successful instance creation in $ad_name on attempt $attempt_number"
            ;;
        "AD_FAILURE")
            log_debug "Performance: Failed attempt in $ad_name ($attempt_number/$total_attempts) - $additional_info"
            ;;
        "AD_CYCLE_COMPLETE")
            log_info "Performance: Completed full AD cycle ($total_attempts ADs attempted)"
            ;;
    esac
}<|MERGE_RESOLUTION|>--- conflicted
+++ resolved
@@ -105,14 +105,6 @@
 }
 
 # Timing functions for performance monitoring
-<<<<<<< HEAD
-# Use simple variables instead of associative arrays for macOS compatibility
-
-start_timer() {
-    local timer_name="$1"
-    local var_name="TIMER_START_${timer_name}"
-    eval "${var_name}=$(date +%s.%N)"
-=======
 # Note: Using bash 4+ associative arrays if available, otherwise simple variables
 if [[ ${BASH_VERSION%%.*} -ge 4 ]]; then
     declare -A TIMER_START_TIMES
@@ -129,16 +121,11 @@
         # Fallback - only support one timer at a time
         TIMER_START_TIME=$(date +%s.%N)
     fi
->>>>>>> d9fd5e05
     log_debug "Started timer: $timer_name"
 }
 
 log_elapsed() {
     local timer_name="$1"
-<<<<<<< HEAD
-    local var_name="TIMER_START_${timer_name}"
-    local start_time="${!var_name:-}"
-=======
     local start_time=""
     
     if [[ ${BASH_VERSION%%.*} -ge 4 ]]; then
@@ -151,16 +138,11 @@
         start_time="$TIMER_START_TIME"
         TIMER_START_TIME=""
     fi
->>>>>>> d9fd5e05
     
     if [[ -n "$start_time" ]]; then
         local end_time=$(date +%s.%N)
         local elapsed=$(echo "$end_time - $start_time" | bc -l 2>/dev/null || echo "0")
         log_info "Timer '$timer_name' elapsed: ${elapsed}s"
-<<<<<<< HEAD
-        unset "$var_name"
-=======
->>>>>>> d9fd5e05
     else
         log_warning "Timer '$timer_name' was not started"
     fi
@@ -898,4 +880,137 @@
             log_info "Performance: Completed full AD cycle ($total_attempts ADs attempted)"
             ;;
     esac
+}
+
+# URL encode function for proxy credentials
+url_encode() {
+    local string="$1"
+    local encoded=""
+    local i
+    
+    for ((i = 0; i < ${#string}; i++)); do
+        local char="${string:$i:1}"
+        case "$char" in
+            [a-zA-Z0-9._~-]) encoded+="$char" ;;
+            *) 
+                # Convert character to hex
+                printf -v encoded "%s%%%02X" "$encoded" "'$char"
+                ;;
+        esac
+    done
+    
+    echo "$encoded"
+}
+
+# URL decode function for proxy credentials
+url_decode() {
+    local string="$1"
+    printf '%b\n' "${string//%/\\x}"
+}
+
+# Parse and configure proxy from OCI_PROXY_URL environment variable
+# Supports both IPv4 and IPv6 addresses with URL encoding
+parse_and_configure_proxy() {
+    local validate_only="${1:-false}"
+    
+    if [[ -z "${OCI_PROXY_URL:-}" ]]; then
+        log_debug "No OCI_PROXY_URL provided - proxy will not be used"
+        return 0
+    fi
+    
+    # Check if proxy is already configured (avoid redundant setup)
+    if [[ "${validate_only}" == "false" ]] && [[ -n "${HTTP_PROXY:-}" ]]; then
+        log_debug "Proxy already configured - skipping setup"
+        return 0
+    fi
+    
+    log_info "Processing OCI_PROXY_URL configuration..."
+    
+    local proxy_user proxy_pass proxy_host proxy_port is_ipv6=false
+    
+    # Check for IPv6 format first (contains brackets)
+    if [[ "$OCI_PROXY_URL" == *"@["*"]:"* ]]; then
+        log_debug "Detected IPv6 proxy format"
+        is_ipv6=true
+        # Extract IPv6 components manually
+        local user_pass="${OCI_PROXY_URL%@\[*}"
+        local rest="${OCI_PROXY_URL#*@\[}"
+        proxy_host="${rest%\]:*}"
+        proxy_port="${rest##*\]:}"
+        proxy_user="${user_pass%:*}"
+        proxy_pass="${user_pass##*:}"
+        
+        # Validate IPv6 format
+        if [[ -z "$proxy_user" || -z "$proxy_pass" || -z "$proxy_host" || ! "$proxy_port" =~ ^[0-9]+$ ]]; then
+            log_error "Invalid IPv6 proxy format. Expected: USER:PASS@[HOST]:PORT"
+            log_error "Example: myuser:mypass@[::1]:3128"
+            die "Invalid IPv6 proxy configuration"
+        fi
+    else
+        # Try IPv4 format
+        local ipv4_pattern="^([^:]+):([^@]+)@([^:]+):([0-9]+)$"
+        if [[ "$OCI_PROXY_URL" =~ $ipv4_pattern ]]; then
+            proxy_user="${BASH_REMATCH[1]}"
+            proxy_pass="${BASH_REMATCH[2]}"
+            proxy_host="${BASH_REMATCH[3]}"
+            proxy_port="${BASH_REMATCH[4]}"
+            log_debug "Detected IPv4 proxy format"
+        else
+            log_error "Invalid OCI_PROXY_URL format. Expected formats:"
+            log_error "  IPv4: USER:PASS@HOST:PORT"
+            log_error "  IPv6: USER:PASS@[HOST]:PORT"
+            log_error "Examples:"
+            log_error "  myuser:mypass@proxy.example.com:3128"
+            log_error "  myuser:mypass@192.168.1.100:3128"
+            log_error "  myuser:mypass@[::1]:3128"
+            die "Invalid proxy configuration - check OCI_PROXY_URL format"
+        fi
+    fi
+    
+    # Decode URL-encoded credentials
+    proxy_user=$(url_decode "$proxy_user")
+    proxy_pass=$(url_decode "$proxy_pass")
+    
+    # Validate components
+    if [[ -z "$proxy_user" || -z "$proxy_pass" ]]; then
+        die "Proxy user and password cannot be empty"
+    fi
+    
+    if [[ -z "$proxy_host" ]]; then
+        die "Proxy host cannot be empty"
+    fi
+    
+    # Validate port range
+    if [[ $proxy_port -lt 1 || $proxy_port -gt 65535 ]]; then
+        die "Proxy port must be between 1 and 65535, got: $proxy_port"
+    fi
+    
+    # If validation only, we're done
+    if [[ "${validate_only}" == "true" ]]; then
+        log_success "Proxy configuration validation passed: ${proxy_host}:${proxy_port}"
+        return 0
+    fi
+    
+    # Re-encode credentials to handle special characters in final URL
+    local encoded_user=$(url_encode "$proxy_user")
+    local encoded_pass=$(url_encode "$proxy_pass")
+    
+    # Construct proxy URL with authentication and proper IPv6 bracketing
+    local proxy_url
+    if [[ "$is_ipv6" == "true" ]]; then
+        proxy_url="http://${encoded_user}:${encoded_pass}@[${proxy_host}]:${proxy_port}/"
+        log_debug "Constructed IPv6 proxy URL with brackets: [${proxy_host}]:${proxy_port}"
+    else
+        proxy_url="http://${encoded_user}:${encoded_pass}@${proxy_host}:${proxy_port}/"
+        log_debug "Constructed IPv4 proxy URL: ${proxy_host}:${proxy_port}"
+    fi
+    
+    # Set both uppercase and lowercase versions for maximum compatibility
+    export HTTP_PROXY="${proxy_url}"
+    export HTTPS_PROXY="${proxy_url}"
+    export http_proxy="${proxy_url}"
+    export https_proxy="${proxy_url}"
+    
+    log_debug "Proxy configured for ${proxy_host}:${proxy_port} with authentication (credentials not logged)"
+    log_success "Proxy configuration applied successfully"
 }