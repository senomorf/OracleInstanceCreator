--- conflicted
+++ resolved
@@ -377,11 +377,8 @@
                 # Track capacity-related failures for performance analysis and circuit breaker
                 log_performance_metric "AD_FAILURE" "$current_ad" "$((ad_index + 1))" "$max_attempts" "$error_type"
                 record_ad_result "$current_ad" "failure" "$error_type"
-<<<<<<< HEAD
                 increment_ad_failure "$current_ad"  # Track for circuit breaker
-=======
                 record_failure_pattern "$current_ad" "$error_type" "$((ad_index + 1))" "$max_attempts"
->>>>>>> 39dc8a27
                 
                 # Try next AD if available
                 if [[ $((ad_index + 1)) -lt $max_attempts ]]; then
