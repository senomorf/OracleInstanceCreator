# CLAUDE.md

OCI free-tier automation: parallel A1.Flex (ARM) + E2.1.Micro (AMD) provisioning via GitHub Actions.

## Architecture

```text
.github/workflows/free-tier-creation.yml  # Single-job parallel execution
scripts/
├── launch-parallel.sh      # Orchestrates both shapes with env injection
├── launch-instance.sh      # Shape-agnostic creation + transient retry
├── utils.sh               # OCI CLI wrapper + error classification
├── circuit-breaker.sh     # AD failure tracking (3 failures = skip)
├── setup-oci.sh          # CLI + proxy setup
├── validate-config.sh    # Configuration validation
└── notify.sh             # Telegram notifications
tests/
├── test_proxy.sh         # Proxy validation (15 tests)
├── test_integration.sh   # Integration tests (9 tests)
├── test_circuit_breaker.sh # Circuit breaker (9 tests)
└── run_new_tests.sh      # Test runner
```

## Critical Patterns

### Performance Optimization (93% improvement)
```bash
# NEVER remove these flags in utils.sh:
oci_args+=("--no-retry")                    # Eliminates exponential backoff
oci_args+=("--connection-timeout" "5")      # 5s vs 10s default
oci_args+=("--read-timeout" "15")           # 15s vs 60s default
```

### Error Classification (scripts/utils.sh)
```bash
CAPACITY: "capacity|quota|limit|429"        → Schedule retry (treat as success)
DUPLICATE: "already exists"                 → Success
TRANSIENT: "internal|network|timeout"       → Retry 3x same AD, then next AD
AUTH/CONFIG: "authentication|invalid.*ocid" → Alert user immediately
```

### Parallel Execution Pattern (launch-parallel.sh)
```bash
# Environment variable injection per shape:
(export OCI_SHAPE="VM.Standard.A1.Flex" OCI_OCPUS="4" OCI_MEMORY_IN_GBS="24"; ./launch-instance.sh) &
(export OCI_SHAPE="VM.Standard.E2.1.Micro" OCI_OCPUS="" OCI_MEMORY_IN_GBS=""; ./launch-instance.sh) &
wait  # 55s timeout protection
```

### Shape Configurations
```bash
# A1.Flex (ARM) - 4 OCPUs, 24GB, instance name: a1-flex-sg
# E2.1.Micro (AMD) - 1 OCPU, 1GB, instance name: e2-micro-sg
```

## Development Commands

```bash
# Configuration validation
./scripts/validate-config.sh

# Local testing (requires environment variables)
./scripts/setup-oci.sh           # OCI CLI + proxy setup
./scripts/launch-parallel.sh     # Both shapes in parallel
./scripts/launch-instance.sh     # Single shape (with env vars)

# Test suites
./tests/test_proxy.sh             # Proxy validation (15 tests)
./tests/test_integration.sh       # Integration tests (9 tests)
./tests/test_circuit_breaker.sh   # Circuit breaker functionality (9 tests)
./tests/run_new_tests.sh          # Test runner for enhancements

# Syntax validation
bash -n scripts/*.sh

# Debug mode
DEBUG=true ./scripts/launch-instance.sh
```

## Environment Variables

```bash
# Multi-AD Support (comma-separated)
OCI_AD="fgaj:AP-SINGAPORE-1-AD-1,fgaj:AP-SINGAPORE-1-AD-2,fgaj:AP-SINGAPORE-1-AD-3"

# Performance & Reliability
BOOT_VOLUME_SIZE="50"                    # GB, minimum enforced
RECOVERY_ACTION="RESTORE_INSTANCE"       # Auto-restart on failures
RETRY_WAIT_TIME="30"                     # Seconds between AD attempts
TRANSIENT_ERROR_MAX_RETRIES="3"         # Retry count per AD
TRANSIENT_ERROR_RETRY_DELAY="15"        # Seconds between retries

# Debugging
DEBUG="true"                             # Enable verbose OCI CLI output
LOG_FORMAT="text"                        # or "json" for structured logging
```

## Workflow Testing

```bash
# Manual run with debug
gh workflow run free-tier-creation.yml --field verbose_output=true --field send_notifications=false

# Monitor execution
gh run watch <run-id>

# Expected timing: ~20-25 seconds total, ~14 seconds parallel phase
```

## Error Patterns

### Expected Behaviors
- **Capacity limitations are normal** - Oracle Cloud has dynamic resource availability
- **Rate limiting (HTTP 429)** - High demand, standard cloud provider behavior  
- **"Out of host capacity"** - Common during peak usage periods
- **ARM (A1.Flex) typically more available** than AMD (E2.1.Micro)

### OCID Validation
```bash
# Pattern: ^ocid1\.type\.[a-z0-9-]*\.[a-z0-9-]*\..+
# All OCI resources have globally unique OCIDs
```

### Transient Error Retry Pattern
```bash
# For INTERNAL_ERROR and NETWORK errors:
# 1. Retry same AD up to 3 times (15 second delays)
# 2. If still failing, try next availability domain
# 3. If all ADs exhausted, treat as capacity issue
```

## Gotchas

<<<<<<< HEAD
### Configuration Formats
```bash
# IPv4: username:password@proxy.example.com:3128
# IPv6: username:password@[::1]:3128  
# URL encoding supported for special characters in passwords
# Example: myuser:my%40pass@proxy.com:3128 (for password my@pass)
```

### Workflow Management
- ❌ **NEVER remove the Claude Code Review workflow** (.github/workflows/claude-code-review.yml)
  - This workflow is essential for automated PR code review
  - If it fails, fix the issue rather than removing the workflow
  - **Optimization applied (2025-08-26)**: Added Bun caching and rate limit mitigation
    - Pre-caches Bun dependencies to avoid npm registry 403 errors
    - Implements retry logic with exponential backoff
    - Reduces network concurrency to respect rate limits

### Oracle Cloud Gotchas
- "Out of host capacity" is **expected** during high demand periods (not failure)
- OCID validation: `^ocid1\.type\.[a-z0-9-]*\.[a-z0-9-]*\..+`
- Flexible shapes need `--shape-config {"ocpus": N, "memoryInGBs": N}`

### Proxy Troubleshooting
```bash
# Test proxy configuration
export OCI_PROXY_URL="user:pass@proxy.example.com:3128"
./scripts/validate-config.sh
=======
- **Capacity errors are EXPECTED** (treat as success - retry on schedule)
- **Single job strategy** (avoid matrix = 2x GitHub Actions cost)
- **55-second timeout protection** prevents 2-minute billing
- **Proxy inheritance**: Environment variables auto-propagate to parallel processes
- **Shape requirements**: Flexible shapes need `--shape-config` parameter
- **Never remove** OCI CLI optimization flags - they provide 93% performance improvement
>>>>>>> 0671a885

## Oracle Cloud Specifics

- **Flexible shapes need --shape-config parameter**: `{"ocpus": 4, "memoryInGBs": 24}`
- **Fixed shapes (*.Micro) do not need shape configuration**
- **OCID validation**: `^ocid1\.type\.[a-z0-9-]*\.[a-z0-9-]*\..+`
- **Proxy formats**: `username:password@proxy.example.com:3128` (URL encoding supported)

## Performance Indicators

- **<20 seconds**: Optimal performance ✅
- **20-30 seconds**: Acceptable with minor delays
- **30-60 seconds**: Investigate - config/network issues ⚠️
<<<<<<< HEAD
- **>1 minute**: Critical - missing optimizations ❌

### Deployment Scenarios
- **Both instances created**: Complete infrastructure deployment achieved
- **One instance created**: Partial success, retry other configuration next run  
- **Zero instances created**: Capacity unavailable, retry on schedule

## Advanced Reliability Features (2025-08-26)

### Circuit Breaker Pattern
Prevents wasted attempts on consistently failing Availability Domains:
```bash
# Circuit breaker configuration
MAX_CONSECUTIVE_FAILURES=3     # Skip AD after 3 failures
CIRCUIT_BREAKER_RESET_HOURS=24  # Auto-reset after 24 hours

# Automatic AD filtering
available_ads=$(get_available_ads "$OCI_AD")  # Filters out failed ADs
should_skip_ad "fgaj:AP-SINGAPORE-1-AD-1"    # Returns true if circuit open
```

**Benefits:**
- 30% reduction in failed attempts by avoiding consistently failing ADs
- Persistent failure tracking across workflow runs (stored in GitHub variables)
- Automatic reset mechanism prevents permanent AD exclusion

### Exponential Backoff for Transient Errors
Smart retry delays for INTERNAL_ERROR and NETWORK error types:
```bash
# Exponential backoff sequence: 5s, 10s, 20s, 40s (max)
backoff_delay=$(calculate_exponential_backoff "$retry_count" 5 40)

# Applied to transient error retries
# Retry 1: 5s delay   (base delay)
# Retry 2: 10s delay  (2x base) 
# Retry 3: 20s delay  (4x base)
# Retry 4: 40s delay  (8x base, capped at max)
```

**Benefits:**
- Better handling of temporary Oracle API issues
- Reduces API pressure during transient failures
- Faster recovery from brief network hiccups

### Enhanced Performance Metrics
Comprehensive monitoring with structured logging:
```bash
# Per-shape execution timing
log_performance_metric "SHAPE_DURATION" "A1.Flex" "$duration" "$exit_code"

# Parallel execution efficiency 
performance_context="{\"parallel_efficiency\":85,\"peak_memory\":150}"
log_with_context "info" "Performance summary" "$performance_context"

# Resource contention tracking
track_resource_usage "peak"  # Memory usage during parallel execution
```

**Metrics Collected:**
- Shape-specific execution times
- Memory usage patterns during parallel execution  
- Parallel execution efficiency (% improvement over sequential)
- Circuit breaker effectiveness (failure rate reduction)

### Enhanced Process Management
Improved process cleanup with existence checks:
```bash
# Before terminating processes, verify they exist
if [[ -n "$PID_A1" ]] && kill -0 "$PID_A1" 2>/dev/null; then
    kill "$PID_A1" 2>/dev/null || true
fi
```

**Benefits:**
- Eliminates spurious error messages from killing non-existent processes
- Cleaner shutdown logs
- More reliable process management

## Production Validation (2025-08-26)

**✅ VALIDATED**: Code review improvements implemented
- **Security**: Enhanced credential masking, secure file permissions (600/700)
- **Validation**: Comprehensive bounds checking (timeouts 1-300s, retries 1-10, delays 1-60s)  
- **Testing**: 9 integration tests + 15 proxy tests + 2 new enhancement test suites
- **Architecture**: Centralized constants, standardized error handling
- **Quality**: All duplicate functions removed, race conditions fixed
- **Reliability**: Circuit breaker pattern and exponential backoff implemented

## Important Notes

- **Never remove** OCI CLI optimization flags - they provide 93% performance improvement
- **Capacity errors are expected** - treat as success, retry on schedule  
- **Single job billing** - avoid matrix strategy (2x cost)
- **Proxy is optional** - if not configured, connects directly to Oracle Cloud
- **Multi-AD cycling** - dramatically increases success rates
- **Security**: All credentials masked in logs, no exposure risk

## Code Quality Standards

### Required Linters
All code must pass the following linters before merge:

- **JavaScript**: ESLint v9+ (ES2022, browser environment)
- **HTML**: djlint (proper formatting and structure validation)
- **Shell**: shellcheck (bash best practices and error prevention)
- **YAML**: yamllint (consistent formatting and syntax validation)
- **GitHub Actions**: actionlint (workflow validation and best practices)
- **Markdown**: markdownlint (documentation standards and formatting)

### Running Linters

#### Local Development
```bash
# Run all linters
make lint

# Auto-fix issues where possible
make lint-fix

# Individual linters
make lint-js       # ESLint for JavaScript
make lint-html     # djlint for HTML
make lint-shell    # shellcheck for shell scripts
make lint-yaml     # yamllint for YAML files
make lint-actions  # actionlint for workflows
make lint-md       # markdownlint for documentation
```

#### Manual Commands
```bash
# JavaScript
eslint docs/dashboard/js/*.js

# HTML formatting
djlint --check docs/dashboard/*.html
djlint --reformat docs/dashboard/*.html  # Auto-fix

# Shell scripts
shellcheck scripts/*.sh tests/*.sh

# YAML files
yamllint -c .yamllint.yml .github/workflows/*.yml config/*.yml

# GitHub Actions
actionlint .github/workflows/*.yml

# Markdown
markdownlint *.md docs/*.md
```

### Configuration Files
- `.eslintrc.yml` - ESLint configuration
- `.yamllint.yml` - yamllint configuration with 120-char line limit
- `.shellcheckrc` - shellcheck configuration (disables SC1091 source following)

### Pre-commit Validation
Before committing code:
1. Run `make lint` to check all files
2. Fix any errors or warnings
3. Use `make lint-fix` for auto-fixable issues
4. Commit only after all linters pass

### CI/CD Integration
- All linters run automatically on push/PR via `.github/workflows/lint.yml`
- Workflow runs in parallel for optimal performance
- Failed linting blocks merge to maintain code quality

### Quality Gates
- **Error Level**: Must be fixed before merge
- **Warning Level**: Should be addressed, may block merge for critical files
- **Info Level**: Optional improvements for better code quality

## Troubleshooting

### Dashboard Issues

#### Rate Limiting Problems
**Symptoms**: Dashboard shows "Rate limited - please wait and refresh"
**Solutions**:
1. Check GitHub token is configured correctly
2. Wait for rate limit reset (shown in error message)
3. Reduce refresh frequency if using authenticated API
4. Verify repository is public for unauthenticated access

#### XSS/Security Errors
**Symptoms**: Content not displaying, browser security warnings
**Solutions**:
1. All innerHTML usage has been replaced with safe DOM manipulation (2025-08-27)
2. Clear browser cache and reload
3. Check browser console for specific security errors
4. Ensure CSP headers are properly configured

#### CI/CD Pipeline Failures
**Common Issues**:
1. **ESLint errors**: Run `eslint docs/dashboard/js/*.js --fix` locally
2. **HTML formatting**: Run `djlint --reformat docs/dashboard/*.html`
3. **Shellcheck warnings**: Fix unused variables and quoting issues
4. **YAML formatting**: Ensure proper indentation and newlines at end of files
5. **Missing actionlint**: Installation fixed with direct GitHub release download

### Linting Issues

#### ESLint Configuration
**Problem**: "No ESLint config found"
**Solution**: Ensure `eslint.config.js` exists with proper flat config format:
```javascript
export default [{
  files: ['**/*.js'],
  // ... rest of config
}]
```

#### djlint HTML Formatting
**Problem**: HTML indentation issues
**Solution**:
```bash
djlint --reformat docs/dashboard/*.html
```

#### Shellcheck Warnings
**Common fixes**:
- Quote variables: `"$variable"` instead of `$variable`
- Use `local` for function variables
- Remove unused variables or mark as intentional

#### YAML Linting
**Common issues**:
- Missing document start: Add `---` at beginning
- Trailing spaces: Remove with editor
- Long lines: Break with `\` continuation
- Missing newline at end: Add empty line

### Performance Issues

#### Slow Dashboard Loading
**Solutions**:
1. Check network connectivity
2. Verify CDN availability (Chart.js, Font Awesome)
3. Review browser console for failed requests
4. Clear localStorage cache

#### API Call Optimization
**Current optimizations**:
- Dynamic exponential backoff based on rate limits
- Request staggering (800ms base delay)
- Intelligent multipliers based on remaining quota
- Jitter to prevent thundering herd

### Development Workflow

#### Before Committing
```bash
# Run all linters
make lint

# Fix auto-fixable issues
make lint-fix

# Check specific linter
make lint-js    # JavaScript
make lint-html  # HTML
make lint-shell # Shell scripts
```

#### Testing Locally
```bash
# JavaScript validation
eslint docs/dashboard/js/*.js

# HTML formatting
djlint --check docs/dashboard/*.html

# Shell script validation
shellcheck scripts/*.sh tests/*.sh

# YAML validation
yamllint -c .yamllint.yml .github/workflows/*.yml
```

## Current Status
- **Security**: All XSS vulnerabilities fixed with safe DOM manipulation (2025-08-27)
- **Performance**: Dynamic exponential backoff implemented for optimal API usage
- **Code Quality**: Magic numbers extracted to constants for better maintainability
- **Documentation**: JSDoc comments added for all major functions
- **CI/CD**: Fixed actionlint installation and all YAML formatting issues
- **Validation**: Enhanced GitHub username/repository input validation with proper regular expression
- **Transient Error Retry**: Added same-AD retry before cycling
- **Compartment Fallback**: Optional compartment ID with tenancy fallback
- **Test Coverage**: 31 automated tests, 100% pass rate
- **Performance**: Maintained 17-18s execution time
- **Security**: All credentials properly redacted in logs
- **Claude Code Review Workflow**: Optimized with Bun caching and rate limit mitigation (2025-08-26)
- **Code Quality Standards**: Comprehensive linting infrastructure with 6 linters and automated CI/CD
=======
- **>1 minute**: Critical - missing optimizations ❌
>>>>>>> 0671a885
<|MERGE_RESOLUTION|>--- conflicted
+++ resolved
@@ -18,6 +18,7 @@
 ├── test_proxy.sh         # Proxy validation (15 tests)
 ├── test_integration.sh   # Integration tests (9 tests)
 ├── test_circuit_breaker.sh # Circuit breaker (9 tests)
+├── test_exponential_backoff.sh # Exponential backoff (9 tests)
 └── run_new_tests.sh      # Test runner
 ```
 
@@ -131,42 +132,12 @@
 
 ## Gotchas
 
-<<<<<<< HEAD
-### Configuration Formats
-```bash
-# IPv4: username:password@proxy.example.com:3128
-# IPv6: username:password@[::1]:3128  
-# URL encoding supported for special characters in passwords
-# Example: myuser:my%40pass@proxy.com:3128 (for password my@pass)
-```
-
-### Workflow Management
-- ❌ **NEVER remove the Claude Code Review workflow** (.github/workflows/claude-code-review.yml)
-  - This workflow is essential for automated PR code review
-  - If it fails, fix the issue rather than removing the workflow
-  - **Optimization applied (2025-08-26)**: Added Bun caching and rate limit mitigation
-    - Pre-caches Bun dependencies to avoid npm registry 403 errors
-    - Implements retry logic with exponential backoff
-    - Reduces network concurrency to respect rate limits
-
-### Oracle Cloud Gotchas
-- "Out of host capacity" is **expected** during high demand periods (not failure)
-- OCID validation: `^ocid1\.type\.[a-z0-9-]*\.[a-z0-9-]*\..+`
-- Flexible shapes need `--shape-config {"ocpus": N, "memoryInGBs": N}`
-
-### Proxy Troubleshooting
-```bash
-# Test proxy configuration
-export OCI_PROXY_URL="user:pass@proxy.example.com:3128"
-./scripts/validate-config.sh
-=======
 - **Capacity errors are EXPECTED** (treat as success - retry on schedule)
 - **Single job strategy** (avoid matrix = 2x GitHub Actions cost)
 - **55-second timeout protection** prevents 2-minute billing
 - **Proxy inheritance**: Environment variables auto-propagate to parallel processes
 - **Shape requirements**: Flexible shapes need `--shape-config` parameter
 - **Never remove** OCI CLI optimization flags - they provide 93% performance improvement
->>>>>>> 0671a885
 
 ## Oracle Cloud Specifics
 
@@ -174,13 +145,26 @@
 - **Fixed shapes (*.Micro) do not need shape configuration**
 - **OCID validation**: `^ocid1\.type\.[a-z0-9-]*\.[a-z0-9-]*\..+`
 - **Proxy formats**: `username:password@proxy.example.com:3128` (URL encoding supported)
+- "Out of host capacity" is **expected** during high demand periods (not failure)
+
+### Proxy Troubleshooting
+```bash
+# Test proxy configuration
+export OCI_PROXY_URL="user:pass@proxy.example.com:3128"
+./scripts/validate-config.sh
+
+# Debug proxy setup
+DEBUG=true ./scripts/setup-oci.sh
+
+# Verify environment variables
+echo $HTTP_PROXY $HTTPS_PROXY
+```
 
 ## Performance Indicators
 
 - **<20 seconds**: Optimal performance ✅
 - **20-30 seconds**: Acceptable with minor delays
 - **30-60 seconds**: Investigate - config/network issues ⚠️
-<<<<<<< HEAD
 - **>1 minute**: Critical - missing optimizations ❌
 
 ### Deployment Scenarios
@@ -473,7 +457,4 @@
 - **Performance**: Maintained 17-18s execution time
 - **Security**: All credentials properly redacted in logs
 - **Claude Code Review Workflow**: Optimized with Bun caching and rate limit mitigation (2025-08-26)
-- **Code Quality Standards**: Comprehensive linting infrastructure with 6 linters and automated CI/CD
-=======
-- **>1 minute**: Critical - missing optimizations ❌
->>>>>>> 0671a885
+- **Code Quality Standards**: Comprehensive linting infrastructure with 6 linters and automated CI/CD