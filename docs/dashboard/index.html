<!DOCTYPE html>
<html lang="en">
    <head>
        <meta charset="UTF-8">
        <meta name="viewport" content="width=device-width, initial-scale=1.0">
        <meta http-equiv="Content-Security-Policy"
              content="default-src 'self'; script-src 'self' 'unsafe-inline' https://cdn.jsdelivr.net https://cdnjs.cloudflare.com; style-src 'self' 'unsafe-inline' https://fonts.googleapis.com https://cdnjs.cloudflare.com; font-src https://fonts.gstatic.com https://cdnjs.cloudflare.com; connect-src 'self' https://api.github.com;">
        <title>OCI Orchestrator Dashboard</title>
        <link rel="stylesheet" href="css/dashboard.css">
        <link href="https://cdnjs.cloudflare.com/ajax/libs/font-awesome/6.0.0/css/all.min.css"
              rel="stylesheet">
        <link href="https://fonts.googleapis.com/css2?family=Inter:wght@300;400;500;600;700&display=swap"
              rel="stylesheet">
    </head>
    <body>
        <div class="dashboard-container">
            <!-- Header -->
            <header class="dashboard-header">
                <div class="header-content">
                    <div class="logo-section">
                        <i class="fab fa-github"></i>
                        <h1>OCI Orchestrator</h1>
                        <span class="version">v2.0 Enhanced</span>
                    </div>
                    <div class="status-indicators">
                        <div class="status-item" id="connection-status">
                            <i class="fas fa-circle"></i>
                            <span>Connecting...</span>
                        </div>
                        <div class="status-item" id="last-update">
                            <i class="far fa-clock"></i>
                            <span>Never</span>
                        </div>
                    </div>
                </div>
            </header>
            <!-- Main Dashboard -->
            <main class="dashboard-main">
                <!-- Security Warning -->
                <section id="security-warning" class="security-warning-banner">
                    <div class="warning-icon">
                        <i class="fas fa-exclamation-triangle"></i>
                    </div>
                    <div class="warning-content">
                        <h4>CRITICAL SECURITY WARNING</h4>
                        <p>
                            Storing a GitHub Personal Access Token (PAT) in your browser is highly insecure and exposes you to significant risk.
                            A compromised token could grant an attacker full access to your repositories.
                            <strong>Use the dashboard in read-only mode.</strong> For write actions (triggering workflows), use a dedicated, least-privilege token and revoke it immediately after use.
                        </p>
                    </div>
                </section>
                <!-- Quick Stats Row -->
                <section class="stats-grid">
                    <div class="stat-card primary">
                        <div class="stat-icon">
                            <i class="fas fa-server"></i>
                        </div>
                        <div class="stat-content">
                            <h3 id="instance-status">Checking...</h3>
                            <p>Instance Status</p>
                            <div class="stat-trend" id="instance-trend"></div>
                        </div>
                    </div>
                    <div class="stat-card success">
                        <div class="stat-icon">
                            <i class="fas fa-chart-line"></i>
                        </div>
                        <div class="stat-content">
                            <h3 id="success-rate">---%</h3>
                            <p>Success Rate (30d)</p>
                            <div class="stat-trend" id="success-trend"></div>
                        </div>
                    </div>

<<<<<<< HEAD
                                        <div class="stat-card warning">
                                            <div class="stat-icon">
                                        <i class="fas fa-coins"></i>
                            </div>
                            <div class="stat-content">
                                <h3 id="usage-percentage">---%</h3>
<p>Resource Utilization</p>
<div class="stat-trend" id="usage-trend"></div>
</div>
</div>
<div class="stat-card info">
    <div class="stat-icon">
        <i class="fas fa-clock"></i>
    </div>
    <div class="stat-content">
        <h3 id="next-run">--:--</h3>
        <p>Next Scheduled Run</p>
        <div class="stat-trend" id="schedule-context"></div>
    </div>
=======
                    <div class="stat-card warning">
                        <div class="stat-icon">
                            <i class="fas fa-coins"></i>
                        </div>
                        <div class="stat-content">
                            <h3 id="usage-percentage">---%</h3>
                            <p>Free Tier Usage</p>
                            <div class="stat-trend" id="usage-trend"></div>
                        </div>
                    </div>

                    <div class="stat-card info">
                        <div class="stat-icon">
                            <i class="fas fa-clock"></i>
                        </div>
                        <div class="stat-content">
                            <h3 id="next-run">--:--</h3>
                            <p>Next Scheduled Run</p>
                            <div class="stat-trend" id="schedule-context"></div>
                        </div>
                    </div>
>>>>>>> d4dff093
</div>
</section>
<!-- Charts Row -->
<section class="charts-row">
    <div class="chart-container">
        <div class="chart-header">
            <h3>
                <i class="fas fa-chart-area"></i> Success Pattern Analysis
            </h3>
            <div class="chart-controls">
                <select id="pattern-timeframe">
                    <option value="7">Last 7 days</option>
                    <option value="30" selected>Last 30 days</option>
                    <option value="90">Last 90 days</option>
                </select>
            </div>
        </div>
        <div class="chart-content">
            <canvas id="success-pattern-chart"></canvas>
        </div>
    </div>
    <div class="chart-container">
        <div class="chart-header">
            <h3>
                <i class="fas fa-stopwatch"></i> Usage Tracking
            </h3>
            <div class="chart-controls">
                <select id="usage-view">
                    <option value="daily">Daily Usage</option>
                    <option value="monthly" selected>Monthly Trend</option>
                </select>
            </div>
        </div>
        <div class="chart-content">
            <canvas id="usage-chart"></canvas>
        </div>
    </div>
</section>
<!-- Data Tables Row -->
<section class="data-row">
    <div class="data-container">
        <div class="data-header">
            <h3>
                <i class="fas fa-history"></i> Recent Workflow Runs
            </h3>
            <div class="data-controls">
                <button id="refresh-runs" class="btn-icon">
                    <i class="fas fa-sync-alt"></i>
                </button>
            </div>
        </div>
        <div class="data-content">
            <div class="runs-table" id="workflow-runs">
                <div class="loading">Loading recent runs...</div>
            </div>
        </div>
    </div>
    <div class="data-container">
        <div class="data-header">
            <h3>
                <i class="fas fa-map-marker-alt"></i> AD Performance
            </h3>
            <div class="data-controls">
                <span class="info-badge" id="ad-update-time">Updated: Never</span>
            </div>
        </div>
        <div class="data-content">
            <div class="ad-performance" id="ad-stats">
                <div class="loading">Loading AD statistics...</div>
            </div>
        </div>
    </div>
</section>
<!-- Regional Optimization Row -->
<section class="optimization-row">
    <div class="optimization-container">
        <div class="optimization-header">
            <h3>
                <i class="fas fa-globe-asia"></i> Regional Schedule Optimization
            </h3>
            <div class="optimization-controls">
                <select id="region-selector">
                    <option value="auto">Auto-detect Region</option>
                    <option value="ap-singapore-1">Asia Pacific (Singapore)</option>
                    <option value="ap-mumbai-1">Asia Pacific (Mumbai)</option>
                    <option value="us-east-1">US East (N. Virginia)</option>
                    <option value="us-west-2">US West (Oregon)</option>
                    <option value="eu-frankfurt-1">Europe (Frankfurt)</option>
                </select>
            </div>
        </div>
        <div class="optimization-content">
            <div class="schedule-analysis" id="schedule-recommendations">
                <div class="loading">Loading schedule analysis...</div>
            </div>
        </div>
    </div>
</section>
<!-- Control Panel -->
<section class="control-panel">
    <div class="panel-container">
        <div class="panel-header">
            <h3>
                <i class="fas fa-cogs"></i> Workflow Controls
            </h3>
            <div class="panel-status" id="workflow-status">
                <span class="status-dot"></span>
                <span>Ready</span>
            </div>
        </div>
        <div class="panel-content">
            <div class="control-grid">
                <button id="trigger-workflow" class="control-btn primary">
                    <i class="fas fa-play"></i>
                    <span>Trigger Manual Run</span>
                </button>
                <button id="reset-success" class="control-btn warning">
                    <i class="fas fa-undo"></i>
                    <span>Reset Success State</span>
                </button>
                <button id="export-data" class="control-btn info">
                    <i class="fas fa-download"></i>
                    <span>Export Analytics</span>
                </button>
                <button id="view-logs" class="control-btn secondary">
                    <i class="fas fa-file-alt"></i>
                    <span>View Latest Logs</span>
                </button>
            </div>
            <div class="control-info">
                <p>
                    <i class="fas fa-info-circle"></i> Manual controls require GitHub authentication via personal access token.
                </p>
            </div>
        </div>
    </div>
</section>
</main>
<!-- Footer -->
<footer class="dashboard-footer">
    <div class="footer-content">
        <p>&copy; 2024 OCI Orchestrator Dashboard - Enhanced Analytics v2.0</p>
        <div class="footer-links">
            <a href="https://github.com/senomorf/OracleInstanceCreator"
               target="_blank">
                <i class="fab fa-github"></i> Repository
            </a>
            <a href="#" id="about-link">
                <i class="fas fa-question-circle"></i> About
            </a>
        </div>
    </div>
</footer>
</div>
<!-- Modal for Settings -->
<div id="settings-modal" class="modal">
    <div class="modal-content">
        <div class="modal-header">
            <h3>Dashboard Settings</h3>
            <span class="close">&times;</span>
        </div>
        <div class="modal-body">
            <form id="settings-form">
                <div class="form-group">
                    <label for="github-token">GitHub Personal Access Token:</label>
                    <input type="password" id="github-token" placeholder="ghp_xxxxxxxxxxxx">
                    <small>Required for workflow controls and private repository access</small>
                </div>
                <div class="form-group">
                    <label for="repo-owner">Repository Owner:</label>
                    <input type="text" id="repo-owner" placeholder="username">
                </div>
                <div class="form-group">
                    <label for="repo-name">Repository Name:</label>
                    <input type="text" id="repo-name" placeholder="OracleInstanceCreator">
                </div>
                <div class="form-group">
                    <label>
                        <input type="checkbox" id="auto-refresh">
                        Auto-refresh data every 2 minutes
                    </label>
                </div>
            </form>
        </div>
        <div class="modal-footer">
            <button type="button" id="save-settings" class="btn primary">Save Settings</button>
            <button type="button" class="btn secondary" onclick="closeModal()">Cancel</button>
        </div>
    </div>
</div>
<!-- Settings Button -->
<button id="settings-btn" class="floating-btn" title="Settings">
    <i class="fas fa-cog"></i>
</button>
<!-- Scripts with CDN fallback support -->
<script>
        // CDN Fallback mechanism for Chart.js
        (function() {
            const script = document.createElement('script');
            script.src = 'https://cdn.jsdelivr.net/npm/chart.js';
            script.onerror = function() {
                console.warn('Primary CDN failed for Chart.js, trying fallback...');
                const fallbackScript = document.createElement('script');
                fallbackScript.src = 'https://cdnjs.cloudflare.com/ajax/libs/Chart.js/4.4.1/chart.min.js';
                fallbackScript.onerror = function() {
                    console.error('All CDNs failed for Chart.js. Charts will not be available.');
                    window.CHART_JS_FAILED = true;
                };
                document.head.appendChild(fallbackScript);
            };
            document.head.appendChild(script);
        })();
        
        // CDN Fallback mechanism for date-fns
        (function() {
            const script = document.createElement('script');
            script.src = 'https://cdn.jsdelivr.net/npm/date-fns@2.29.3/index.min.js';
            script.onerror = function() {
                console.warn('Primary CDN failed for date-fns, trying fallback...');
                const fallbackScript = document.createElement('script');
                fallbackScript.src = 'https://cdnjs.cloudflare.com/ajax/libs/date-fns/2.29.3/index.min.js';
                fallbackScript.onerror = function() {
                    console.error('All CDNs failed for date-fns. Date formatting will use basic methods.');
                    window.DATE_FNS_FAILED = true;
                };
                document.head.appendChild(fallbackScript);
            };
            document.head.appendChild(script);
        })();
</script>
<script src="js/dashboard.js"></script>
</body>
</html><|MERGE_RESOLUTION|>--- conflicted
+++ resolved
@@ -73,34 +73,13 @@
                         </div>
                     </div>
 
-<<<<<<< HEAD
-                                        <div class="stat-card warning">
-                                            <div class="stat-icon">
-                                        <i class="fas fa-coins"></i>
-                            </div>
-                            <div class="stat-content">
-                                <h3 id="usage-percentage">---%</h3>
-<p>Resource Utilization</p>
-<div class="stat-trend" id="usage-trend"></div>
-</div>
-</div>
-<div class="stat-card info">
-    <div class="stat-icon">
-        <i class="fas fa-clock"></i>
-    </div>
-    <div class="stat-content">
-        <h3 id="next-run">--:--</h3>
-        <p>Next Scheduled Run</p>
-        <div class="stat-trend" id="schedule-context"></div>
-    </div>
-=======
                     <div class="stat-card warning">
                         <div class="stat-icon">
                             <i class="fas fa-coins"></i>
                         </div>
                         <div class="stat-content">
                             <h3 id="usage-percentage">---%</h3>
-                            <p>Free Tier Usage</p>
+                            <p>Resource Utilization</p>
                             <div class="stat-trend" id="usage-trend"></div>
                         </div>
                     </div>
@@ -115,7 +94,6 @@
                             <div class="stat-trend" id="schedule-context"></div>
                         </div>
                     </div>
->>>>>>> d4dff093
 </div>
 </section>
 <!-- Charts Row -->
