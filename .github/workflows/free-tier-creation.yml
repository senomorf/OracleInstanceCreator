<<<<<<< HEAD
name: 'Oracle Free Tier Instance Creator (Parallel)'
=======
permissions:
  contents: read
  actions: write
name: 'Oracle Free Tier Instance Creator'
>>>>>>> 39dc8a27

on:
  schedule:
    # Three-tier regional optimization: 85% cost reduction (7,200→1,068 runs/month)
    # All schedules target Oracle Cloud low-usage windows for maximum success rate
    
    # TIER 1: Off-peak aggressive (550 runs/month)
    # UTC 2-7am = SGT 10am-3pm (lunch/afternoon lull)
    # UTC 2-7am = EST 9pm-2am (late evening/night)  
    # UTC 2-7am = CET 3-8am (early morning)
    - cron: "*/15 2-7 * * *"
    
    # TIER 2: Conservative peak (374 runs/month)  
    # UTC 8-23,0-1am = SGT 4pm-7am (avoids 8am-3pm business peak)
    # 17 total hours at 60min intervals = conservative approach
    - cron: "0 8-23,0-1 * * *"
    
    # TIER 3: Weekend boost (144 runs/month)
    # Weekends only: UTC 1-6am = SGT 9am-2pm (lower weekend cloud usage)
    # 20min intervals for 5 hours × 2 days = moderate frequency
    - cron: "*/20 1-6 * * 6,0"

  workflow_dispatch:
    inputs:
      verbose_output:
        description: 'Enable debug/verbose output'
        type: boolean
        default: true
      send_notifications:
        description: 'Send Telegram notifications'
        type: boolean
        default: true
      check_existing_instance:
        description: 'Check for existing instance before launch'
        type: boolean
        default: true
      reset_success_state:
        description: 'Reset INSTANCE_CREATED variable to allow new attempts'
        type: boolean
        default: false
      adaptive_scheduling:
        description: 'Enable adaptive scheduling based on success patterns'
        type: boolean
        default: true
      region_optimization:
        description: 'Use region-specific timing optimization'
        type: boolean
        default: true

# Prevent multiple workflow runs from overlapping to avoid billing spikes
concurrency:
  group: ${{ github.workflow }}
  cancel-in-progress: false

env:
  # Global environment variables
  DEBUG: ${{ inputs.verbose_output && 'true' || 'false' }}
  ENABLE_NOTIFICATIONS: ${{ inputs.send_notifications && 'true' || 'false' }}
  # For scheduled runs: skip instance check (direct launch), for manual: allow checking
  CHECK_EXISTING_INSTANCE: ${{ github.event_name == 'workflow_dispatch' && (inputs.check_existing_instance && 'true' || 'false') || 'false' }}
  # Suppress OCI CLI file permissions warnings
  OCI_CLI_SUPPRESS_FILE_PERMISSIONS_WARNING: true

jobs:
  create-instance:
    # Skip execution if instance already created (unless manually reset)
    if: vars.INSTANCE_CREATED != 'true' || inputs.reset_success_state
    runs-on: ubuntu-latest
<<<<<<< HEAD
    name: Create OCI Instances (Both Shapes)
=======
    name: Create OCI Instance
    permissions:
      contents: read
>>>>>>> 39dc8a27
    env:
      # Common configuration for both shapes
      # Multi-AD support: Use comma-separated list for multiple ADs
      # Example: "fgaj:AP-SINGAPORE-1-AD-1,fgaj:AP-SINGAPORE-1-AD-2,fgaj:AP-SINGAPORE-1-AD-3"
      OCI_AD: "fgaj:AP-SINGAPORE-1-AD-1"
      OCI_SHAPE: "VM.Standard.A1.Flex"  # Default shape for validation (overridden per-shape)
      OCI_OCPUS: "4"  # Default for A1.Flex validation (overridden per-shape)
      OCI_MEMORY_IN_GBS: "24"  # Default for A1.Flex validation (overridden per-shape)
      INSTANCE_DISPLAY_NAME: "default-instance"  # Default for validation (overridden per-shape)
      ASSIGN_PUBLIC_IP: "false"
      OPERATING_SYSTEM: "Oracle Linux"
      OS_VERSION: "9"
      # Boot volume configuration
      BOOT_VOLUME_SIZE: "50"
      # Instance recovery and compatibility settings
      RECOVERY_ACTION: "RESTORE_INSTANCE"
      LEGACY_IMDS_ENDPOINTS: "false"
      # Retry configuration for multi-AD cycling
      RETRY_WAIT_TIME: "30"
      # Transient error retry configuration (retries on same AD before cycling)
      TRANSIENT_ERROR_MAX_RETRIES: "3"
      TRANSIENT_ERROR_RETRY_DELAY: "15"
      # Instance verification timeout configuration
      INSTANCE_VERIFY_MAX_CHECKS: "5"
      INSTANCE_VERIFY_DELAY: "30"
      # Logging configuration (set to 'json' for structured logging)
      LOG_FORMAT: "text"
      # Cached image IDs for both free tier shapes (update periodically)
      OCI_CACHED_OL9_ARM_IMAGE: "ocid1.image.oc1.ap-singapore-1.aaaaaaaalp5rsngiayobfuxdurkxdnxgkxjfbfqpl2c2yebldjmrrtbrteaa"
      OCI_CACHED_OL9_AMD_IMAGE: "ocid1.image.oc1.ap-singapore-1.aaaaaaaaejbjeklplq5qnuqlbpfszmywma2j3en3o7pjuc7jidtifmqgqxlq"
      # Adaptive scheduling configuration
      ENABLE_ADAPTIVE_SCHEDULING: ${{ inputs.adaptive_scheduling && 'true' || 'true' }}
      ENABLE_REGION_OPTIMIZATION: ${{ inputs.region_optimization && 'true' || 'true' }}
      ORACLE_REGION_TIMEZONE: "Asia/Singapore"
      SUCCESS_TRACKING_ENABLED: "true"
    steps:
      - name: Checkout repository
        uses: actions/checkout@v4

      - name: Reset success state if requested
        if: inputs.reset_success_state
        env:
          GH_TOKEN: ${{ secrets.GITHUB_TOKEN }}
        run: |
          echo "Resetting INSTANCE_CREATED variable to allow new instance creation attempts"
          gh variable set INSTANCE_CREATED --body "false" || true
          gh variable delete INSTANCE_CREATED_INFO 2>/dev/null || true
          gh variable delete SUCCESS_PATTERN_DATA 2>/dev/null || true
          echo "Success state and pattern tracking reset completed"

      - name: Adaptive Scheduling Intelligence
        if: env.ENABLE_ADAPTIVE_SCHEDULING == 'true'
        env:
          GH_TOKEN: ${{ secrets.GITHUB_TOKEN }}
        run: ./scripts/adaptive-scheduler.sh

      - name: Create requirements file
        run: echo "oci-cli" > requirements.txt

      - name: Setup Python
        uses: actions/setup-python@v5.6.0
        id: setup-python
        with:
          python-version: '3.x'
          check-latest: false
          update-environment: true

      - name: Cache pip dependencies
        uses: actions/cache@v4.2.4
        with:
          path: |
            ~/.cache/pip
            ~/.local/lib
            ~/.local/bin
          key: ${{ runner.os }}-python-${{ steps.setup-python.outputs.python-version }}-pip-${{ hashFiles('**/requirements.txt') }}
          restore-keys: |
            ${{ runner.os }}-python-${{ steps.setup-python.outputs.python-version }}-pip-

      - name: Install OCI CLI
        run: pip install --user -r requirements.txt

      - name: Production preflight check
        env:
          OCI_USER_OCID: ${{ secrets.OCI_USER_OCID }}
          OCI_KEY_FINGERPRINT: ${{ secrets.OCI_KEY_FINGERPRINT }}
          OCI_TENANCY_OCID: ${{ secrets.OCI_TENANCY_OCID }}
          OCI_REGION: ${{ secrets.OCI_REGION }}
          OCI_PRIVATE_KEY: ${{ secrets.OCI_PRIVATE_KEY }}
          OCI_COMPARTMENT_ID: ${{ secrets.OCI_COMPARTMENT_ID }}
          OCI_SUBNET_ID: ${{ secrets.OCI_SUBNET_ID }}
          OCI_IMAGE_ID: ${{ secrets.OCI_IMAGE_ID }}
          OCI_PROXY_URL: ${{ secrets.OCI_PROXY_URL }}
          INSTANCE_SSH_PUBLIC_KEY: ${{ secrets.INSTANCE_SSH_PUBLIC_KEY }}
          TELEGRAM_TOKEN: ${{ secrets.TELEGRAM_TOKEN }}
          TELEGRAM_USER_ID: ${{ secrets.TELEGRAM_USER_ID }}
        run: ./scripts/preflight-check.sh

      - name: Setup OCI and SSH configuration (parallel)
        env:
          OCI_USER_OCID: ${{ secrets.OCI_USER_OCID }}
          OCI_KEY_FINGERPRINT: ${{ secrets.OCI_KEY_FINGERPRINT }}
          OCI_TENANCY_OCID: ${{ secrets.OCI_TENANCY_OCID }}
          OCI_REGION: ${{ secrets.OCI_REGION }}
          OCI_PRIVATE_KEY: ${{ secrets.OCI_PRIVATE_KEY }}
          OCI_PROXY_URL: ${{ secrets.OCI_PROXY_URL }}
          INSTANCE_SSH_PUBLIC_KEY: ${{ secrets.INSTANCE_SSH_PUBLIC_KEY }}
        run: |
          # Run setup scripts in parallel for faster execution
          ./scripts/setup-oci.sh &
          ./scripts/setup-ssh.sh &
          wait

      - name: Launch OCI Instances (Parallel)
        env:
          OCI_COMPARTMENT_ID: ${{ secrets.OCI_COMPARTMENT_ID }}
          OCI_SUBNET_ID: ${{ secrets.OCI_SUBNET_ID }}
          OCI_IMAGE_ID: ${{ secrets.OCI_IMAGE_ID }}
          OCI_TENANCY_OCID: ${{ secrets.OCI_TENANCY_OCID }}
          OCI_REGION: ${{ secrets.OCI_REGION }}
          OCI_PROXY_URL: ${{ secrets.OCI_PROXY_URL }}
          TELEGRAM_TOKEN: ${{ secrets.TELEGRAM_TOKEN }}
          TELEGRAM_USER_ID: ${{ secrets.TELEGRAM_USER_ID }}
        run: ./scripts/launch-parallel.sh

      - name: Schedule Optimization Analysis
        if: always() && env.ENABLE_ADAPTIVE_SCHEDULING == 'true'
        env:
          GH_TOKEN: ${{ secrets.GITHUB_TOKEN }}
          OCI_REGION: ${{ secrets.OCI_REGION }}
        run: ./scripts/schedule-optimizer.sh

  notify-on-failure:
    runs-on: ubuntu-latest
    name: Send Failure Notification (Both Shapes Failed)
    needs: create-instance
    if: failure()
    steps:
      - name: Checkout repository
        uses: actions/checkout@v4

      - name: Check if failure was due to capacity
        id: check-capacity
        run: |
          # Check if the failure was due to capacity issues
          # This provides defense-in-depth against false failure notifications
          echo "capacity_error=false" >> $GITHUB_OUTPUT
          # Note: GitHub job logs would need to be checked via API for full implementation
          # For now, we rely on the script-level fix to handle capacity errors properly

      - name: Send failure notification
        if: steps.check-capacity.outputs.capacity_error != 'true'
        env:
          TELEGRAM_TOKEN: ${{ secrets.TELEGRAM_TOKEN }}
          TELEGRAM_USER_ID: ${{ secrets.TELEGRAM_USER_ID }}
        run: |
          if [[ "$ENABLE_NOTIFICATIONS" == "true" ]]; then
            source scripts/notify.sh
            notify_workflow_completed "failed"
          fi<|MERGE_RESOLUTION|>--- conflicted
+++ resolved
@@ -1,11 +1,7 @@
-<<<<<<< HEAD
-name: 'Oracle Free Tier Instance Creator (Parallel)'
-=======
 permissions:
   contents: read
   actions: write
-name: 'Oracle Free Tier Instance Creator'
->>>>>>> 39dc8a27
+name: 'Oracle Free Tier Instance Creator (Parallel)'
 
 on:
   schedule:
@@ -74,13 +70,9 @@
     # Skip execution if instance already created (unless manually reset)
     if: vars.INSTANCE_CREATED != 'true' || inputs.reset_success_state
     runs-on: ubuntu-latest
-<<<<<<< HEAD
     name: Create OCI Instances (Both Shapes)
-=======
-    name: Create OCI Instance
     permissions:
       contents: read
->>>>>>> 39dc8a27
     env:
       # Common configuration for both shapes
       # Multi-AD support: Use comma-separated list for multiple ADs
