name: 'Oracle Free Tier Instance Creator'

on:
  schedule:
    - cron: "*/6 * * * *"

  workflow_dispatch:
    inputs:
      verbose_output:
        description: 'Enable debug/verbose output'
        type: boolean
        default: true
      send_notifications:
        description: 'Send Telegram notifications'
        type: boolean
        default: true
      check_existing_instance:
        description: 'Check for existing instance before launch'
        type: boolean
        default: true

env:
  # Global environment variables
  DEBUG: ${{ inputs.verbose_output && 'true' || 'false' }}
  ENABLE_NOTIFICATIONS: ${{ inputs.send_notifications && 'true' || 'false' }}
  # For scheduled runs: skip instance check (direct launch), for manual: allow checking
  CHECK_EXISTING_INSTANCE: ${{ github.event_name == 'workflow_dispatch' && (inputs.check_existing_instance && 'true' || 'false') || 'false' }}
  # Suppress OCI CLI file permissions warnings
  OCI_CLI_SUPPRESS_FILE_PERMISSIONS_WARNING: true

jobs:
  create-instance:
    runs-on: ubuntu-latest
    name: Create OCI Instance
    env:
      # Instance configuration (defaults)
      # Multi-AD support: Use comma-separated list for multiple ADs
      # Example: "fgaj:AP-SINGAPORE-1-AD-1,fgaj:AP-SINGAPORE-1-AD-2,fgaj:AP-SINGAPORE-1-AD-3"
      OCI_AD: "fgaj:AP-SINGAPORE-1-AD-1"
      OCI_SHAPE: "VM.Standard.A1.Flex"
      OCI_OCPUS: "4"
      OCI_MEMORY_IN_GBS: "24"
      INSTANCE_DISPLAY_NAME: "a1-sg"
      ASSIGN_PUBLIC_IP: "false"
      OPERATING_SYSTEM: "Oracle Linux"
      OS_VERSION: "9"
      # Boot volume configuration
      BOOT_VOLUME_SIZE: "50"
      # Instance recovery and compatibility settings
      RECOVERY_ACTION: "RESTORE_INSTANCE"
      LEGACY_IMDS_ENDPOINTS: "false"
      # Retry configuration for multi-AD cycling
      RETRY_WAIT_TIME: "30"
      # Instance verification timeout configuration
      INSTANCE_VERIFY_MAX_CHECKS: "5"
      INSTANCE_VERIFY_DELAY: "30"
      # Logging configuration (set to 'json' for structured logging)
      LOG_FORMAT: "text"
      # Common image ID cache for Oracle Linux 9 ARM (update periodically)
      OCI_CACHED_OL9_ARM_IMAGE: "ocid1.image.oc1.ap-singapore-1.aaaaaaaalp5rsngiayobfuxdurkxdnxgkxjfbfqpl2c2yebldjmrrtbrteaa"
      OCI_CACHED_OL9_AMD_IMAGE: "ocid1.image.oc1.ap-singapore-1.aaaaaaaaejbjeklplq5qnuqlbpfszmywma2j3en3o7pjuc7jidtifmqgqxlq"
    steps:
      - name: Checkout repository
        uses: actions/checkout@v4

<<<<<<< HEAD
      - name: Validate configuration
        env:
          OCI_USER_OCID: ${{ secrets.OCI_USER_OCID }}
          OCI_KEY_FINGERPRINT: ${{ secrets.OCI_KEY_FINGERPRINT }}
          OCI_TENANCY_OCID: ${{ secrets.OCI_TENANCY_OCID }}
          OCI_REGION: ${{ secrets.OCI_REGION }}
          OCI_PRIVATE_KEY: ${{ secrets.OCI_PRIVATE_KEY }}
          OCI_COMPARTMENT_ID: ${{ secrets.OCI_COMPARTMENT_ID }}
          OCI_SUBNET_ID: ${{ secrets.OCI_SUBNET_ID }}
          OCI_IMAGE_ID: ${{ secrets.OCI_IMAGE_ID }}
          OCI_PROXY_URL: ${{ secrets.OCI_PROXY_URL }}
          INSTANCE_SSH_PUBLIC_KEY: ${{ secrets.INSTANCE_SSH_PUBLIC_KEY }}
          TELEGRAM_TOKEN: ${{ secrets.TELEGRAM_TOKEN }}
          TELEGRAM_USER_ID: ${{ secrets.TELEGRAM_USER_ID }}
        run: ./scripts/validate-config.sh

=======
>>>>>>> d9fd5e05
      - name: Create requirements file
        run: echo "oci-cli" > requirements.txt

      - name: Setup Python
        uses: actions/setup-python@v5.6.0
        id: setup-python
        with:
          python-version: '3.x'
          check-latest: false
          update-environment: true

      - name: Cache pip dependencies
        uses: actions/cache@v4.2.4
        with:
          path: |
            ~/.cache/pip
            ~/.local/lib
            ~/.local/bin
          key: ${{ runner.os }}-python-${{ steps.setup-python.outputs.python-version }}-pip-${{ hashFiles('**/requirements.txt') }}
          restore-keys: |
            ${{ runner.os }}-python-${{ steps.setup-python.outputs.python-version }}-pip-

      - name: Install OCI CLI
        run: pip install --user -r requirements.txt

      - name: Production preflight check
        env:
          OCI_USER_OCID: ${{ secrets.OCI_USER_OCID }}
          OCI_KEY_FINGERPRINT: ${{ secrets.OCI_KEY_FINGERPRINT }}
          OCI_TENANCY_OCID: ${{ secrets.OCI_TENANCY_OCID }}
          OCI_REGION: ${{ secrets.OCI_REGION }}
          OCI_PRIVATE_KEY: ${{ secrets.OCI_PRIVATE_KEY }}
          OCI_COMPARTMENT_ID: ${{ secrets.OCI_COMPARTMENT_ID }}
          OCI_SUBNET_ID: ${{ secrets.OCI_SUBNET_ID }}
          OCI_IMAGE_ID: ${{ secrets.OCI_IMAGE_ID }}
          INSTANCE_SSH_PUBLIC_KEY: ${{ secrets.INSTANCE_SSH_PUBLIC_KEY }}
          TELEGRAM_TOKEN: ${{ secrets.TELEGRAM_TOKEN }}
          TELEGRAM_USER_ID: ${{ secrets.TELEGRAM_USER_ID }}
        run: ./scripts/preflight-check.sh

      - name: Setup OCI and SSH configuration (parallel)
        env:
          OCI_USER_OCID: ${{ secrets.OCI_USER_OCID }}
          OCI_KEY_FINGERPRINT: ${{ secrets.OCI_KEY_FINGERPRINT }}
          OCI_TENANCY_OCID: ${{ secrets.OCI_TENANCY_OCID }}
          OCI_REGION: ${{ secrets.OCI_REGION }}
          OCI_PRIVATE_KEY: ${{ secrets.OCI_PRIVATE_KEY }}
          OCI_PROXY_URL: ${{ secrets.OCI_PROXY_URL }}
          INSTANCE_SSH_PUBLIC_KEY: ${{ secrets.INSTANCE_SSH_PUBLIC_KEY }}
        run: |
          # Run setup scripts in parallel for faster execution
          ./scripts/setup-oci.sh &
          ./scripts/setup-ssh.sh &
          wait

      - name: Launch OCI Instance
        env:
          OCI_COMPARTMENT_ID: ${{ secrets.OCI_COMPARTMENT_ID }}
          OCI_SUBNET_ID: ${{ secrets.OCI_SUBNET_ID }}
          OCI_IMAGE_ID: ${{ secrets.OCI_IMAGE_ID }}
          OCI_TENANCY_OCID: ${{ secrets.OCI_TENANCY_OCID }}
          OCI_REGION: ${{ secrets.OCI_REGION }}
          OCI_PROXY_URL: ${{ secrets.OCI_PROXY_URL }}
          TELEGRAM_TOKEN: ${{ secrets.TELEGRAM_TOKEN }}
          TELEGRAM_USER_ID: ${{ secrets.TELEGRAM_USER_ID }}
        run: ./scripts/launch-instance.sh

  notify-on-failure:
    runs-on: ubuntu-latest
    name: Send Failure Notification
    needs: create-instance
    if: failure()
    steps:
      - name: Checkout repository
        uses: actions/checkout@v4

      - name: Check if failure was due to capacity
        id: check-capacity
        run: |
          # Check if the failure was due to capacity issues
          # This provides defense-in-depth against false failure notifications
          echo "capacity_error=false" >> $GITHUB_OUTPUT
          # Note: GitHub job logs would need to be checked via API for full implementation
          # For now, we rely on the script-level fix to handle capacity errors properly

      - name: Send failure notification
        if: steps.check-capacity.outputs.capacity_error != 'true'
        env:
          TELEGRAM_TOKEN: ${{ secrets.TELEGRAM_TOKEN }}
          TELEGRAM_USER_ID: ${{ secrets.TELEGRAM_USER_ID }}
        run: |
          if [[ "$ENABLE_NOTIFICATIONS" == "true" ]]; then
            source scripts/notify.sh
            notify_workflow_completed "failed"
          fi<|MERGE_RESOLUTION|>--- conflicted
+++ resolved
@@ -63,25 +63,6 @@
       - name: Checkout repository
         uses: actions/checkout@v4
 
-<<<<<<< HEAD
-      - name: Validate configuration
-        env:
-          OCI_USER_OCID: ${{ secrets.OCI_USER_OCID }}
-          OCI_KEY_FINGERPRINT: ${{ secrets.OCI_KEY_FINGERPRINT }}
-          OCI_TENANCY_OCID: ${{ secrets.OCI_TENANCY_OCID }}
-          OCI_REGION: ${{ secrets.OCI_REGION }}
-          OCI_PRIVATE_KEY: ${{ secrets.OCI_PRIVATE_KEY }}
-          OCI_COMPARTMENT_ID: ${{ secrets.OCI_COMPARTMENT_ID }}
-          OCI_SUBNET_ID: ${{ secrets.OCI_SUBNET_ID }}
-          OCI_IMAGE_ID: ${{ secrets.OCI_IMAGE_ID }}
-          OCI_PROXY_URL: ${{ secrets.OCI_PROXY_URL }}
-          INSTANCE_SSH_PUBLIC_KEY: ${{ secrets.INSTANCE_SSH_PUBLIC_KEY }}
-          TELEGRAM_TOKEN: ${{ secrets.TELEGRAM_TOKEN }}
-          TELEGRAM_USER_ID: ${{ secrets.TELEGRAM_USER_ID }}
-        run: ./scripts/validate-config.sh
-
-=======
->>>>>>> d9fd5e05
       - name: Create requirements file
         run: echo "oci-cli" > requirements.txt
 
@@ -117,6 +98,7 @@
           OCI_COMPARTMENT_ID: ${{ secrets.OCI_COMPARTMENT_ID }}
           OCI_SUBNET_ID: ${{ secrets.OCI_SUBNET_ID }}
           OCI_IMAGE_ID: ${{ secrets.OCI_IMAGE_ID }}
+          OCI_PROXY_URL: ${{ secrets.OCI_PROXY_URL }}
           INSTANCE_SSH_PUBLIC_KEY: ${{ secrets.INSTANCE_SSH_PUBLIC_KEY }}
           TELEGRAM_TOKEN: ${{ secrets.TELEGRAM_TOKEN }}
           TELEGRAM_USER_ID: ${{ secrets.TELEGRAM_USER_ID }}
